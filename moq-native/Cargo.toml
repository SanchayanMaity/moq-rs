[package]
name = "moq-native"
description = "Media over QUIC - Helper library for native applications"
authors = ["Luke Curley"]
repository = "https://github.com/kixelated/moq-rs"
license = "MIT OR Apache-2.0"

version = "0.3.0"
edition = "2021"

keywords = ["quic", "http3", "webtransport", "media", "live"]
categories = ["multimedia", "network-programming", "web-programming"]

[dependencies]
<<<<<<< HEAD
moq-transfork = { path = "../moq-transfork", version = "0.1" }

# QUIC
quinn = "0.10"
web-transport = { workspace = true }
web-transport-quinn = { workspace = true }
url = "2"

# Crypto
ring = "0.16"
rustls = { version = "0.21", features = ["dangerous_configuration"] }
rustls-pemfile = "1"
rustls-native-certs = "0.6"
=======
moq-transport = { path = "../moq-transport", version = "0.5" }
web-transport = { workspace = true }
web-transport-quinn = "0.3"

rustls = { version = "0.23", features = ["ring"] }
rustls-pemfile = "2"
rustls-native-certs = "0.7"
quinn = { version = "0.11", features = ["ring"] }
ring = "0.17"
>>>>>>> 37812879
webpki = "0.22"

hex = "0.4"
url = "2"

tokio = { version = "1", features = ["full"] }
futures = "0.3"

anyhow = { version = "1", features = ["backtrace"] }
clap = { version = "4", features = ["derive"] }
<<<<<<< HEAD

# Logging
tracing = "0.1"
tracing-subscriber = { version = "0.3", features = ["env-filter"] }
=======
log = { version = "0.4", features = ["std"] }
>>>>>>> 37812879
<|MERGE_RESOLUTION|>--- conflicted
+++ resolved
@@ -12,22 +12,7 @@
 categories = ["multimedia", "network-programming", "web-programming"]
 
 [dependencies]
-<<<<<<< HEAD
 moq-transfork = { path = "../moq-transfork", version = "0.1" }
-
-# QUIC
-quinn = "0.10"
-web-transport = { workspace = true }
-web-transport-quinn = { workspace = true }
-url = "2"
-
-# Crypto
-ring = "0.16"
-rustls = { version = "0.21", features = ["dangerous_configuration"] }
-rustls-pemfile = "1"
-rustls-native-certs = "0.6"
-=======
-moq-transport = { path = "../moq-transport", version = "0.5" }
 web-transport = { workspace = true }
 web-transport-quinn = "0.3"
 
@@ -36,7 +21,6 @@
 rustls-native-certs = "0.7"
 quinn = { version = "0.11", features = ["ring"] }
 ring = "0.17"
->>>>>>> 37812879
 webpki = "0.22"
 
 hex = "0.4"
@@ -47,11 +31,6 @@
 
 anyhow = { version = "1", features = ["backtrace"] }
 clap = { version = "4", features = ["derive"] }
-<<<<<<< HEAD
-
-# Logging
 tracing = "0.1"
 tracing-subscriber = { version = "0.3", features = ["env-filter"] }
-=======
-log = { version = "0.4", features = ["std"] }
->>>>>>> 37812879
+log = { version = "0.4", features = ["std"] }