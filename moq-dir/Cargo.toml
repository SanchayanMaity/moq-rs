--- conflicted
+++ resolved
@@ -12,13 +12,8 @@
 categories = ["multimedia", "network-programming", "web-programming"]
 
 [dependencies]
-<<<<<<< HEAD
-moq-native = { path = "../moq-native", version = "0.2" }
+moq-native = { path = "../moq-native", version = "0.3" }
 moq-transfork = { path = "../moq-transfork", version = "0.1" }
-=======
-moq-native = { path = "../moq-native", version = "0.3" }
-moq-transport = { path = "../moq-transport", version = "0.5" }
->>>>>>> 37812879
 
 # QUIC
 web-transport = { workspace = true }
@@ -35,10 +30,7 @@
 clap = { version = "4", features = ["derive"] }
 
 # Logging
-<<<<<<< HEAD
-=======
 log = { workspace = true }
 env_logger = { workspace = true }
->>>>>>> 37812879
 tracing = "0.1"
 tracing-subscriber = "0.3"